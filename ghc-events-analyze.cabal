--- conflicted
+++ resolved
@@ -55,13 +55,8 @@
                        SVGFonts             >= 1.4  && < 1.5,
                        containers           >= 0.5  && < 0.6,
                        lens                 >= 3.10 && < 4.5,
-<<<<<<< HEAD
-                       mtl                  >= 2.1  && < 2.2,
-                       transformers         >= 0.3  && < 0.4,
-=======
                        mtl                  >= 2.1  && < 2.3,
                        transformers         >= 0.3  && < 0.5,
->>>>>>> b927010c
                        filepath             >= 1.3  && < 1.4,
                        parsec               >= 3.1  && < 3.2,
                        th-lift              >= 0.6  && < 0.7,
